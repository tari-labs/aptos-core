[package]
name = "aptos-jwk-consensus"
description = "Aptos JWK consensus"
version = "0.1.0"

# Workspace inherited keys
authors = { workspace = true }
edition = { workspace = true }
homepage = { workspace = true }
license = { workspace = true }
publish = { workspace = true }
repository = { workspace = true }
rust-version = { workspace = true }

[dependencies]
anyhow = { workspace = true }
aptos-bitvec = { workspace = true }
aptos-bounded-executor = { workspace = true }
aptos-channels = { workspace = true }
aptos-config = { workspace = true }
aptos-consensus-types = { workspace = true }
aptos-crypto = { workspace = true }
aptos-enum-conversion-derive = { workspace = true }
aptos-event-notifications = { workspace = true }
<<<<<<< HEAD
aptos-network2 = { workspace = true }
=======
aptos-global-constants = { workspace = true }
aptos-infallible = { workspace = true }
aptos-logger = { workspace = true }
aptos-metrics-core = { workspace = true }
aptos-network = { workspace = true }
aptos-reliable-broadcast = { workspace = true }
>>>>>>> dba97f7a
aptos-runtimes = { workspace = true }
aptos-time-service = { workspace = true }
aptos-types = { workspace = true }
aptos-validator-transaction-pool = { workspace = true }
async-trait = { workspace = true }
bytes = { workspace = true }
futures = { workspace = true }
futures-channel = { workspace = true }
futures-util = { workspace = true }
move-core-types = { workspace = true }
once_cell = { workspace = true }
reqwest = { workspace = true }
serde = { workspace = true }
serde_json = { workspace = true }
tokio = { workspace = true }
tokio-retry = { workspace = true }

[dev-dependencies]
aptos-types = { workspace = true, features = ["fuzzing"] }
aptos-validator-transaction-pool = { workspace = true, features = ["fuzzing"] }
[features]
smoke-test = []<|MERGE_RESOLUTION|>--- conflicted
+++ resolved
@@ -22,16 +22,12 @@
 aptos-crypto = { workspace = true }
 aptos-enum-conversion-derive = { workspace = true }
 aptos-event-notifications = { workspace = true }
-<<<<<<< HEAD
-aptos-network2 = { workspace = true }
-=======
 aptos-global-constants = { workspace = true }
 aptos-infallible = { workspace = true }
 aptos-logger = { workspace = true }
 aptos-metrics-core = { workspace = true }
-aptos-network = { workspace = true }
+aptos-network2 = { workspace = true }
 aptos-reliable-broadcast = { workspace = true }
->>>>>>> dba97f7a
 aptos-runtimes = { workspace = true }
 aptos-time-service = { workspace = true }
 aptos-types = { workspace = true }
