--- conflicted
+++ resolved
@@ -843,20 +843,21 @@
     .unwrap()
 });
 
-<<<<<<< HEAD
-/// Count of the number of `DKG` validator transactions received while the feature is disabled.
-pub static UNEXPECTED_DKG_VTXN_COUNT: Lazy<IntCounter> = Lazy::new(|| {
-    register_int_counter!(
-        "aptos_consensus_unexpected_dkg_vtxn_count",
-        "Count of the number of `DKG` validator transactions received while the feature is disabled."
-=======
 /// Histogram for the number of txns to be executed in a block.
 pub static MAX_TXNS_FROM_BLOCK_TO_EXECUTE: Lazy<Histogram> = Lazy::new(|| {
     register_histogram!(
         "max_txns_from_block_to_execute",
         "Histogram for the number of txns to be executed in a block.",
         exponential_buckets(/*start=*/ 1.5, /*factor=*/ 1.5, /*count=*/ 25).unwrap(),
->>>>>>> 0f46f191
+    )
+    .unwrap()
+});
+
+/// Count of the number of `DKG` validator transactions received while the feature is disabled.
+pub static UNEXPECTED_DKG_VTXN_COUNT: Lazy<IntCounter> = Lazy::new(|| {
+    register_int_counter!(
+        "aptos_consensus_unexpected_dkg_vtxn_count",
+        "Count of the number of `DKG` validator transactions received while the feature is disabled."
     )
     .unwrap()
 });
