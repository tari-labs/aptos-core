// Copyright © Aptos Foundation
// Parts of the project are originally copyright © Meta Platforms, Inc.
// SPDX-License-Identifier: Apache-2.0

use crate::{
    block_storage::{
        tracing::{observe_block, BlockStage},
        BlockReader, BlockRetriever, BlockStore,
    },
    counters::{self, PROPOSED_VTXN_BYTES, PROPOSED_VTXN_COUNT},
    error::{error_kind, VerifyError},
    liveness::{
        proposal_generator::ProposalGenerator,
        proposer_election::ProposerElection,
        round_state::{NewRoundEvent, NewRoundReason, RoundState, RoundStateLogSchema},
        unequivocal_proposer_election::UnequivocalProposerElection,
    },
    logging::{LogEvent, LogSchema},
    metrics_safety_rules::MetricsSafetyRules,
    monitor,
    network::NetworkSender,
    network_interface::ConsensusMsg,
    pending_votes::VoteReceptionResult,
    persistent_liveness_storage::PersistentLivenessStorage,
    quorum_store::types::BatchMsg,
    rand::rand_gen::types::{FastShare, RandConfig, Share, TShare},
    util::is_vtxn_expected,
};
use anyhow::{bail, ensure, Context};
use aptos_channels::aptos_channel;
use aptos_config::config::ConsensusConfig;
use aptos_consensus_types::{
    block::Block,
    block_data::BlockType,
    common::{Author, Round},
    delayed_qc_msg::DelayedQcMsg,
    proof_of_store::{ProofOfStoreMsg, SignedBatchInfoMsg},
    proposal_msg::ProposalMsg,
    quorum_cert::QuorumCert,
    sync_info::SyncInfo,
    timeout_2chain::TwoChainTimeoutCertificate,
    vote::Vote,
    vote_msg::VoteMsg,
};
use aptos_infallible::{checked, Mutex};
use aptos_logger::prelude::*;
#[cfg(test)]
use aptos_safety_rules::ConsensusState;
use aptos_safety_rules::TSafetyRules;
use aptos_types::{
    epoch_state::EpochState,
    on_chain_config::{
        OnChainConsensusConfig, OnChainJWKConsensusConfig, OnChainRandomnessConfig,
        ValidatorTxnConfig,
    },
    randomness::RandMetadata,
    validator_verifier::ValidatorVerifier,
    PeerId,
};
use fail::fail_point;
use futures::{channel::oneshot, FutureExt, StreamExt};
use futures_channel::mpsc::UnboundedReceiver;
use serde::Serialize;
use std::{mem::Discriminant, sync::Arc, time::Duration};
use tokio::{
    sync::oneshot as TokioOneshot,
    time::{sleep, Instant},
};

#[derive(Serialize, Clone)]
pub enum UnverifiedEvent {
    ProposalMsg(Box<ProposalMsg>),
    VoteMsg(Box<VoteMsg>),
    SyncInfo(Box<SyncInfo>),
    BatchMsg(Box<BatchMsg>),
    SignedBatchInfo(Box<SignedBatchInfoMsg>),
    ProofOfStoreMsg(Box<ProofOfStoreMsg>),
}

pub const BACK_PRESSURE_POLLING_INTERVAL_MS: u64 = 10;

impl UnverifiedEvent {
    pub fn verify(
        self,
        peer_id: PeerId,
        validator: &ValidatorVerifier,
        quorum_store_enabled: bool,
        self_message: bool,
        max_num_batches: usize,
        max_batch_expiry_gap_usecs: u64,
    ) -> Result<VerifiedEvent, VerifyError> {
        let start_time = Instant::now();
        Ok(match self {
            //TODO: no need to sign and verify the proposal
            UnverifiedEvent::ProposalMsg(p) => {
                if !self_message {
                    p.verify(validator, quorum_store_enabled)?;
                    counters::VERIFY_MSG
                        .with_label_values(&["proposal"])
                        .observe(start_time.elapsed().as_secs_f64());
                }
                VerifiedEvent::ProposalMsg(p)
            },
            UnverifiedEvent::VoteMsg(v) => {
                if !self_message {
                    v.verify(validator)?;
                    counters::VERIFY_MSG
                        .with_label_values(&["vote"])
                        .observe(start_time.elapsed().as_secs_f64());
                }
                VerifiedEvent::VoteMsg(v)
            },
            // sync info verification is on-demand (verified when it's used)
            UnverifiedEvent::SyncInfo(s) => VerifiedEvent::UnverifiedSyncInfo(s),
            UnverifiedEvent::BatchMsg(b) => {
                if !self_message {
                    b.verify(peer_id, max_num_batches)?;
                    counters::VERIFY_MSG
                        .with_label_values(&["batch"])
                        .observe(start_time.elapsed().as_secs_f64());
                }
                VerifiedEvent::BatchMsg(b)
            },
            UnverifiedEvent::SignedBatchInfo(sd) => {
                if !self_message {
                    sd.verify(
                        peer_id,
                        max_num_batches,
                        max_batch_expiry_gap_usecs,
                        validator,
                    )?;
                    counters::VERIFY_MSG
                        .with_label_values(&["signed_batch"])
                        .observe(start_time.elapsed().as_secs_f64());
                }
                VerifiedEvent::SignedBatchInfo(sd)
            },
            UnverifiedEvent::ProofOfStoreMsg(p) => {
                if !self_message {
                    p.verify(max_num_batches, validator)?;
                    counters::VERIFY_MSG
                        .with_label_values(&["proof_of_store"])
                        .observe(start_time.elapsed().as_secs_f64());
                }
                VerifiedEvent::ProofOfStoreMsg(p)
            },
        })
    }

    pub fn epoch(&self) -> anyhow::Result<u64> {
        match self {
            UnverifiedEvent::ProposalMsg(p) => Ok(p.epoch()),
            UnverifiedEvent::VoteMsg(v) => Ok(v.epoch()),
            UnverifiedEvent::SyncInfo(s) => Ok(s.epoch()),
            UnverifiedEvent::BatchMsg(b) => b.epoch(),
            UnverifiedEvent::SignedBatchInfo(sd) => sd.epoch(),
            UnverifiedEvent::ProofOfStoreMsg(p) => p.epoch(),
        }
    }
}

impl From<ConsensusMsg> for UnverifiedEvent {
    fn from(value: ConsensusMsg) -> Self {
        match value {
            ConsensusMsg::ProposalMsg(m) => UnverifiedEvent::ProposalMsg(m),
            ConsensusMsg::VoteMsg(m) => UnverifiedEvent::VoteMsg(m),
            ConsensusMsg::SyncInfo(m) => UnverifiedEvent::SyncInfo(m),
            ConsensusMsg::BatchMsg(m) => UnverifiedEvent::BatchMsg(m),
            ConsensusMsg::SignedBatchInfo(m) => UnverifiedEvent::SignedBatchInfo(m),
            ConsensusMsg::ProofOfStoreMsg(m) => UnverifiedEvent::ProofOfStoreMsg(m),
            _ => unreachable!("Unexpected conversion"),
        }
    }
}

#[derive(Debug)]
pub enum VerifiedEvent {
    // network messages
    ProposalMsg(Box<ProposalMsg>),
    VerifiedProposalMsg(Box<Block>),
    VoteMsg(Box<VoteMsg>),
    UnverifiedSyncInfo(Box<SyncInfo>),
    BatchMsg(Box<BatchMsg>),
    SignedBatchInfo(Box<SignedBatchInfoMsg>),
    ProofOfStoreMsg(Box<ProofOfStoreMsg>),
    // local messages
    LocalTimeout(Round),
    // Shutdown the NetworkListener
    Shutdown(TokioOneshot::Sender<()>),
}

#[cfg(test)]
#[path = "round_manager_test.rs"]
mod round_manager_test;

#[cfg(feature = "fuzzing")]
#[path = "round_manager_fuzzing.rs"]
pub mod round_manager_fuzzing;

/// Consensus SMR is working in an event based fashion: RoundManager is responsible for
/// processing the individual events (e.g., process_new_round, process_proposal, process_vote,
/// etc.). It is exposing the async processing functions for each event type.
/// The caller is responsible for running the event loops and driving the execution via some
/// executors.
pub struct RoundManager {
    epoch_state: Arc<EpochState>,
    block_store: Arc<BlockStore>,
    round_state: RoundState,
    proposer_election: UnequivocalProposerElection,
    proposal_generator: ProposalGenerator,
    safety_rules: Arc<Mutex<MetricsSafetyRules>>,
    network: Arc<NetworkSender>,
    storage: Arc<dyn PersistentLivenessStorage>,
    onchain_config: OnChainConsensusConfig,
    vtxn_config: ValidatorTxnConfig,
    buffered_proposal_tx: aptos_channel::Sender<Author, VerifiedEvent>,
    local_config: ConsensusConfig,
    randomness_config: OnChainRandomnessConfig,
    jwk_consensus_config: OnChainJWKConsensusConfig,
<<<<<<< HEAD
    broadcast_vote: bool,
    fast_rand_config: Option<RandConfig>,
=======
>>>>>>> 36cd1631
}

impl RoundManager {
    #[allow(clippy::too_many_arguments)]
    pub fn new(
        epoch_state: Arc<EpochState>,
        block_store: Arc<BlockStore>,
        round_state: RoundState,
        proposer_election: Arc<dyn ProposerElection + Send + Sync>,
        proposal_generator: ProposalGenerator,
        safety_rules: Arc<Mutex<MetricsSafetyRules>>,
        network: Arc<NetworkSender>,
        storage: Arc<dyn PersistentLivenessStorage>,
        onchain_config: OnChainConsensusConfig,
        buffered_proposal_tx: aptos_channel::Sender<Author, VerifiedEvent>,
        local_config: ConsensusConfig,
        randomness_config: OnChainRandomnessConfig,
        jwk_consensus_config: OnChainJWKConsensusConfig,
<<<<<<< HEAD
        broadcast_vote: bool,
        fast_rand_config: Option<RandConfig>,
=======
>>>>>>> 36cd1631
    ) -> Self {
        // when decoupled execution is false,
        // the counter is still static.
        counters::OP_COUNTERS
            .gauge("sync_only")
            .set(local_config.sync_only as i64);
        counters::OP_COUNTERS
            .gauge("decoupled_execution")
            .set(onchain_config.decoupled_execution() as i64);
        let vtxn_config = onchain_config.effective_validator_txn_config();
        debug!("vtxn_config={:?}", vtxn_config);
        Self {
            epoch_state,
            block_store,
            round_state,
            proposer_election: UnequivocalProposerElection::new(proposer_election),
            proposal_generator,
            safety_rules,
            network,
            storage,
            onchain_config,
            vtxn_config,
            buffered_proposal_tx,
            local_config,
            randomness_config,
            jwk_consensus_config,
<<<<<<< HEAD
            broadcast_vote,
            fast_rand_config,
=======
>>>>>>> 36cd1631
        }
    }

    // TODO: Evaluate if creating a block retriever is slow and cache this if needed.
    fn create_block_retriever(&self, author: Author) -> BlockRetriever {
        BlockRetriever::new(
            self.network.clone(),
            author,
            self.epoch_state
                .verifier
                .get_ordered_account_addresses_iter()
                .collect(),
            self.local_config
                .max_blocks_per_sending_request(self.onchain_config.quorum_store_enabled()),
        )
    }

    /// Leader:
    ///
    /// This event is triggered by a new quorum certificate at the previous round or a
    /// timeout certificate at the previous round.  In either case, if this replica is the new
    /// proposer for this round, it is ready to propose and guarantee that it can create a proposal
    /// that all honest replicas can vote for.  While this method should only be invoked at most
    /// once per round, we ensure that only at most one proposal can get generated per round to
    /// avoid accidental equivocation of proposals.
    ///
    /// Replica:
    ///
    /// Do nothing
    async fn process_new_round_event(
        &mut self,
        new_round_event: NewRoundEvent,
    ) -> anyhow::Result<()> {
        counters::CURRENT_ROUND.set(new_round_event.round as i64);
        counters::ROUND_TIMEOUT_MS.set(new_round_event.timeout.as_millis() as i64);
        match new_round_event.reason {
            NewRoundReason::QCReady => {
                counters::QC_ROUNDS_COUNT.inc();
            },
            NewRoundReason::Timeout => {
                counters::TIMEOUT_ROUNDS_COUNT.inc();
            },
        };
        info!(
            self.new_log(LogEvent::NewRound),
            reason = new_round_event.reason
        );

        if self
            .proposer_election
            .is_valid_proposer(self.proposal_generator.author(), new_round_event.round)
        {
            self.log_collected_vote_stats(&new_round_event);
            self.round_state.setup_leader_timeout();
            let proposal_msg = self.generate_proposal(new_round_event).await?;
            #[cfg(feature = "failpoints")]
            {
                if self.check_whether_to_inject_reconfiguration_error() {
                    self.attempt_to_inject_reconfiguration_error(&proposal_msg)
                        .await?;
                }
            }
            self.network.broadcast_proposal(proposal_msg).await;
            counters::PROPOSALS_COUNT.inc();
        }
        Ok(())
    }

    fn log_collected_vote_stats(&self, new_round_event: &NewRoundEvent) {
        let prev_round_votes_for_li = new_round_event
            .prev_round_votes
            .iter()
            .map(|(_, li_with_sig)| {
                let (voting_power, votes): (Vec<_>, Vec<_>) = li_with_sig
                    .signatures()
                    .keys()
                    .map(|author| {
                        self.epoch_state
                            .verifier
                            .get_voting_power(author)
                            .map(|voting_power| (voting_power as u128, 1))
                            .unwrap_or((0u128, 0))
                    })
                    .unzip();
                (voting_power.iter().sum(), votes.iter().sum())
            })
            .collect::<Vec<(u128, usize)>>();

        let (max_voting_power, max_num_votes) = prev_round_votes_for_li
            .iter()
            .max()
            .cloned()
            .unwrap_or((0, 0));

        let (voting_powers, votes_counts): (Vec<_>, Vec<_>) =
            prev_round_votes_for_li.iter().cloned().unzip();
        let conflicting_voting_power = voting_powers.into_iter().sum::<u128>() - max_voting_power;
        let conflicting_num_votes = votes_counts.into_iter().sum::<usize>() - max_num_votes;

        let (timeout_voting_power, timeout_num_votes) = new_round_event
            .prev_round_timeout_votes
            .as_ref()
            .map(|timeout_votes| {
                let (voting_power, votes): (Vec<_>, Vec<_>) = timeout_votes
                    .signers()
                    .map(|author| {
                        self.epoch_state
                            .verifier
                            .get_voting_power(author)
                            .map(|voting_power| (voting_power as u128, 1))
                            .unwrap_or((0u128, 0))
                    })
                    .unzip();
                (voting_power.iter().sum(), votes.iter().sum())
            })
            .unwrap_or((0, 0));

        counters::PROPOSER_COLLECTED_ROUND_COUNT.inc();
        counters::PROPOSER_COLLECTED_MOST_VOTING_POWER.inc_by(max_voting_power as f64);
        counters::PROPOSER_COLLECTED_CONFLICTING_VOTING_POWER
            .inc_by(conflicting_voting_power as f64);
        counters::PROPOSER_COLLECTED_TIMEOUT_VOTING_POWER.inc_by(timeout_voting_power as f64);

        info!(
            epoch = self.epoch_state.epoch,
            round = new_round_event.round,
            total_voting_power = ?self.epoch_state.verifier.total_voting_power(),
            max_voting_power = ?max_voting_power,
            max_num_votes = max_num_votes,
            conflicting_voting_power = ?conflicting_voting_power,
            conflicting_num_votes = conflicting_num_votes,
            timeout_voting_power = ?timeout_voting_power,
            timeout_num_votes = timeout_num_votes,
            "Preparing new proposal",
        );
    }

    async fn generate_proposal(
        &mut self,
        new_round_event: NewRoundEvent,
    ) -> anyhow::Result<ProposalMsg> {
        // Proposal generator will ensure that at most one proposal is generated per round
        let sync_info = self.block_store.sync_info();
        let sender = self.network.clone();
        let callback = async move {
            sender.broadcast_sync_info(sync_info).await;
        }
        .boxed();

        let proposal = self
            .proposal_generator
            .generate_proposal(new_round_event.round, &mut self.proposer_election, callback)
            .await?;
        let signature = self.safety_rules.lock().sign_proposal(&proposal)?;
        let signed_proposal =
            Block::new_proposal_from_block_data_and_signature(proposal, signature);
        observe_block(signed_proposal.timestamp_usecs(), BlockStage::SIGNED);
        info!(self.new_log(LogEvent::Propose), "{}", signed_proposal);
        Ok(ProposalMsg::new(
            signed_proposal,
            self.block_store.sync_info(),
        ))
    }

    /// Process the proposal message:
    /// 1. ensure after processing sync info, we're at the same round as the proposal
    /// 2. execute and decide whether to vote for the proposal
    pub async fn process_proposal_msg(&mut self, proposal_msg: ProposalMsg) -> anyhow::Result<()> {
        fail_point!("consensus::process_proposal_msg", |_| {
            Err(anyhow::anyhow!("Injected error in process_proposal_msg"))
        });

        observe_block(
            proposal_msg.proposal().timestamp_usecs(),
            BlockStage::ROUND_MANAGER_RECEIVED,
        );
        info!(
            self.new_log(LogEvent::ReceiveProposal)
                .remote_peer(proposal_msg.proposer()),
            block_round = proposal_msg.proposal().round(),
            block_hash = proposal_msg.proposal().id(),
            block_parent_hash = proposal_msg.proposal().quorum_cert().certified_block().id(),
        );

        if self
            .ensure_round_and_sync_up(
                proposal_msg.proposal().round(),
                proposal_msg.sync_info(),
                proposal_msg.proposer(),
            )
            .await
            .context("[RoundManager] Process proposal")?
        {
            self.process_proposal(proposal_msg.take_proposal()).await
        } else {
            bail!(
                "Stale proposal {}, current round {}",
                proposal_msg.proposal(),
                self.round_state.current_round()
            );
        }
    }

    pub async fn process_delayed_proposal_msg(&mut self, proposal: Block) -> anyhow::Result<()> {
        if proposal.round() != self.round_state.current_round() {
            bail!(
                "Discarding stale delayed proposal {}, current round {}",
                proposal,
                self.round_state.current_round()
            );
        }

        self.process_verified_proposal(proposal).await
    }

    pub async fn process_delayed_qc_msg(&mut self, msg: DelayedQcMsg) -> anyhow::Result<()> {
        ensure!(
            msg.vote.vote_data().proposed().round() == self.round_state.current_round(),
            "Discarding stale delayed QC for round {}, current round {}",
            msg.vote.vote_data().proposed().round(),
            self.round_state.current_round()
        );
        let vote = msg.vote().clone();
        let vote_reception_result = self
            .round_state
            .process_delayed_qc_msg(&self.epoch_state.verifier, msg)
            .await;
        trace!(
            "Received delayed QC message and vote reception result is {:?}",
            vote_reception_result
        );
        self.process_vote_reception_result(&vote, vote_reception_result)
            .await
    }

    /// Sync to the sync info sending from peer if it has newer certificates.
    async fn sync_up(&mut self, sync_info: &SyncInfo, author: Author) -> anyhow::Result<()> {
        let local_sync_info = self.block_store.sync_info();
        if sync_info.has_newer_certificates(&local_sync_info) {
            info!(
                self.new_log(LogEvent::ReceiveNewCertificate)
                    .remote_peer(author),
                "Local state {}, remote state {}", local_sync_info, sync_info
            );
            // Some information in SyncInfo is ahead of what we have locally.
            // First verify the SyncInfo (didn't verify it in the yet).
            sync_info
                .verify(&self.epoch_state().verifier)
                .map_err(|e| {
                    error!(
                        SecurityEvent::InvalidSyncInfoMsg,
                        sync_info = sync_info,
                        remote_peer = author,
                        error = ?e,
                    );
                    VerifyError::from(e)
                })?;
            let result = self
                .block_store
                .add_certs(sync_info, self.create_block_retriever(author))
                .await;
            self.process_certificates().await?;
            result
        } else {
            Ok(())
        }
    }

    /// The function makes sure that it ensures the message_round equal to what we have locally,
    /// brings the missing dependencies from the QC and LedgerInfo of the given sync info and
    /// update the round_state with the certificates if succeed.
    /// Returns Ok(true) if the sync succeeds and the round matches so we can process further.
    /// Returns Ok(false) if the message is stale.
    /// Returns Error in case sync mgr failed to bring the missing dependencies.
    /// We'll try to help the remote if the SyncInfo lags behind and the flag is set.
    pub async fn ensure_round_and_sync_up(
        &mut self,
        message_round: Round,
        sync_info: &SyncInfo,
        author: Author,
    ) -> anyhow::Result<bool> {
        if message_round < self.round_state.current_round() {
            return Ok(false);
        }
        self.sync_up(sync_info, author).await?;
        ensure!(
            message_round == self.round_state.current_round(),
            "After sync, round {} doesn't match local {}",
            message_round,
            self.round_state.current_round()
        );
        Ok(true)
    }

    /// Process the SyncInfo sent by peers to catch up to latest state.
    pub async fn process_sync_info_msg(
        &mut self,
        sync_info: SyncInfo,
        peer: Author,
    ) -> anyhow::Result<()> {
        fail_point!("consensus::process_sync_info_msg", |_| {
            Err(anyhow::anyhow!("Injected error in process_sync_info_msg"))
        });
        info!(
            self.new_log(LogEvent::ReceiveSyncInfo).remote_peer(peer),
            "{}", sync_info
        );
        self.ensure_round_and_sync_up(checked!((sync_info.highest_round()) + 1)?, &sync_info, peer)
            .await
            .context("[RoundManager] Failed to process sync info msg")?;
        Ok(())
    }

    fn sync_only(&self) -> bool {
        let sync_or_not = self.local_config.sync_only || self.block_store.vote_back_pressure();
        counters::OP_COUNTERS
            .gauge("sync_only")
            .set(sync_or_not as i64);

        sync_or_not
    }

    /// The replica broadcasts a "timeout vote message", which includes the round signature, which
    /// can be aggregated to a TimeoutCertificate.
    /// The timeout vote message can be one of the following three options:
    /// 1) In case a validator has previously voted in this round, it repeats the same vote and sign
    /// a timeout.
    /// 2) Otherwise vote for a NIL block and sign a timeout.
    /// Note this function returns Err even if messages are broadcasted successfully because timeout
    /// is considered as error. It only returns Ok(()) when the timeout is stale.
    pub async fn process_local_timeout(&mut self, round: Round) -> anyhow::Result<()> {
        if !self.round_state.process_local_timeout(round) {
            return Ok(());
        }

        if self.sync_only() {
            self.network
                .broadcast_sync_info(self.block_store.sync_info())
                .await;
            bail!("[RoundManager] sync_only flag is set, broadcasting SyncInfo");
        }

        let (is_nil_vote, mut timeout_vote) = match self.round_state.vote_sent() {
            Some(vote) if vote.vote_data().proposed().round() == round => {
                (vote.vote_data().is_for_nil(), vote)
            },
            _ => {
                // Didn't vote in this round yet, generate a backup vote
                let nil_block = self
                    .proposal_generator
                    .generate_nil_block(round, &mut self.proposer_election)?;
                info!(
                    self.new_log(LogEvent::VoteNIL),
                    "Planning to vote for a NIL block {}", nil_block
                );
                counters::VOTE_NIL_COUNT.inc();
                let nil_vote = self.execute_and_vote(nil_block).await?;
                (true, nil_vote)
            },
        };

        if !timeout_vote.is_timeout() {
            let timeout = timeout_vote
                .generate_2chain_timeout(self.block_store.highest_quorum_cert().as_ref().clone());
            let signature = self
                .safety_rules
                .lock()
                .sign_timeout_with_qc(
                    &timeout,
                    self.block_store.highest_2chain_timeout_cert().as_deref(),
                )
                .context("[RoundManager] SafetyRules signs 2-chain timeout")?;
            timeout_vote.add_2chain_timeout(timeout, signature);
        }

        self.round_state.record_vote(timeout_vote.clone());
        let timeout_vote_msg = VoteMsg::new(timeout_vote, self.block_store.sync_info());
        self.network.broadcast_timeout_vote(timeout_vote_msg).await;
        warn!(
            round = round,
            remote_peer = self.proposer_election.get_valid_proposer(round),
            voted_nil = is_nil_vote,
            event = LogEvent::Timeout,
        );
        bail!("Round {} timeout, broadcast to all peers", round);
    }

    /// This function is called only after all the dependencies of the given QC have been retrieved.
    async fn process_certificates(&mut self) -> anyhow::Result<()> {
        let sync_info = self.block_store.sync_info();
        if let Some(new_round_event) = self.round_state.process_certificates(sync_info) {
            self.process_new_round_event(new_round_event).await?;
        }
        Ok(())
    }

    /// This function processes a proposal for the current round:
    /// 1. Filter if it's proposed by valid proposer.
    /// 2. Execute and add it to a block store.
    /// 3. Try to vote for it following the safety rules.
    /// 4. In case a validator chooses to vote, send the vote to the representatives at the next
    /// round.
    async fn process_proposal(&mut self, proposal: Block) -> anyhow::Result<()> {
        let author = proposal
            .author()
            .expect("Proposal should be verified having an author");

        if !self.vtxn_config.enabled()
            && matches!(
                proposal.block_data().block_type(),
                BlockType::ProposalExt(_)
            )
        {
            counters::UNEXPECTED_PROPOSAL_EXT_COUNT.inc();
            bail!("ProposalExt unexpected while the feature is disabled.");
        }

        if let Some(vtxns) = proposal.validator_txns() {
            for vtxn in vtxns {
                ensure!(
                    is_vtxn_expected(&self.randomness_config, &self.jwk_consensus_config, vtxn),
                    "unexpected validator txn: {:?}",
                    vtxn.topic()
                );
            }
        }

        let (num_validator_txns, validator_txns_total_bytes): (usize, usize) =
            proposal.validator_txns().map_or((0, 0), |txns| {
                txns.iter().fold((0, 0), |(count_acc, size_acc), txn| {
                    (count_acc + 1, size_acc + txn.size_in_bytes())
                })
            });

        let num_validator_txns = num_validator_txns as u64;
        let validator_txns_total_bytes = validator_txns_total_bytes as u64;
        let vtxn_count_limit = self.vtxn_config.per_block_limit_txn_count();
        let vtxn_bytes_limit = self.vtxn_config.per_block_limit_total_bytes();
        let author_hex = author.to_hex();
        PROPOSED_VTXN_COUNT
            .with_label_values(&[&author_hex])
            .inc_by(num_validator_txns);
        PROPOSED_VTXN_BYTES
            .with_label_values(&[&author_hex])
            .inc_by(validator_txns_total_bytes);
        info!(
            vtxn_count_limit = vtxn_count_limit,
            vtxn_count_proposed = num_validator_txns,
            vtxn_bytes_limit = vtxn_bytes_limit,
            vtxn_bytes_proposed = validator_txns_total_bytes,
            proposer = author_hex,
            "Summarizing proposed validator txns."
        );

        ensure!(
            num_validator_txns <= vtxn_count_limit,
            "process_proposal failed with per-block vtxn count limit exceeded: limit={}, actual={}",
            self.vtxn_config.per_block_limit_txn_count(),
            num_validator_txns
        );
        ensure!(
            validator_txns_total_bytes <= vtxn_bytes_limit,
            "process_proposal failed with per-block vtxn bytes limit exceeded: limit={}, actual={}",
            self.vtxn_config.per_block_limit_total_bytes(),
            validator_txns_total_bytes
        );
        let payload_len = proposal.payload().map_or(0, |payload| payload.len());
        let payload_size = proposal.payload().map_or(0, |payload| payload.size());
        ensure!(
            num_validator_txns + payload_len as u64 <= self.local_config.max_receiving_block_txns,
            "Payload len {} exceeds the limit {}",
            payload_len,
            self.local_config.max_receiving_block_txns,
        );

        ensure!(
            validator_txns_total_bytes + payload_size as u64
                <= self.local_config.max_receiving_block_bytes,
            "Payload size {} exceeds the limit {}",
            payload_size,
            self.local_config.max_receiving_block_bytes,
        );

        ensure!(
            self.proposer_election.is_valid_proposal(&proposal),
            "[RoundManager] Proposer {} for block {} is not a valid proposer for this round or created duplicate proposal",
            author,
            proposal,
        );

        // Validate that failed_authors list is correctly specified in the block.
        let expected_failed_authors = self.proposal_generator.compute_failed_authors(
            proposal.round(),
            proposal.quorum_cert().certified_block().round(),
            false,
            &mut self.proposer_election,
        );
        ensure!(
            proposal.block_data().failed_authors().map_or(false, |failed_authors| *failed_authors == expected_failed_authors),
            "[RoundManager] Proposal for block {} has invalid failed_authors list {:?}, expected {:?}",
            proposal.round(),
            proposal.block_data().failed_authors(),
            expected_failed_authors,
        );

        let block_time_since_epoch = Duration::from_micros(proposal.timestamp_usecs());

        ensure!(
            block_time_since_epoch < self.round_state.current_round_deadline(),
            "[RoundManager] Waiting until proposal block timestamp usecs {:?} \
            would exceed the round duration {:?}, hence will not vote for this round",
            block_time_since_epoch,
            self.round_state.current_round_deadline(),
        );

        observe_block(proposal.timestamp_usecs(), BlockStage::SYNCED);
        if self.block_store.vote_back_pressure() {
            counters::CONSENSUS_WITHOLD_VOTE_BACKPRESSURE_TRIGGERED.observe(1.0);
            // In case of back pressure, we delay processing proposal. This is done by resending the
            // same proposal to self after some time. Even if processing proposal is delayed, we add
            // the block to the block store so that we don't need to fetch it from remote once we
            // are out of the backpressure. Please note that delayed processing of proposal is not
            // guaranteed to add the block to the block store if we don't get out of the backpressure
            // before the timeout, so this is needed to ensure that the proposed block is added to
            // the block store irrespective. Also, it is possible that delayed processing of proposal
            // tries to add the same block again, which is okay as `execute_and_insert_block` call
            // is idempotent.
            self.block_store
                .insert_ordered_block(proposal.clone())
                .await
                .context("[RoundManager] Failed to execute_and_insert the block")?;
            self.resend_verified_proposal_to_self(
                proposal,
                author,
                BACK_PRESSURE_POLLING_INTERVAL_MS,
                self.local_config.round_initial_timeout_ms,
            )
            .await;
            Ok(())
        } else {
            counters::CONSENSUS_WITHOLD_VOTE_BACKPRESSURE_TRIGGERED.observe(0.0);
            self.process_verified_proposal(proposal).await
        }
    }

    async fn resend_verified_proposal_to_self(
        &self,
        proposal: Block,
        author: Author,
        polling_interval_ms: u64,
        timeout_ms: u64,
    ) {
        let start = Instant::now();
        let block_store = self.block_store.clone();
        let self_sender = self.buffered_proposal_tx.clone();
        let event = VerifiedEvent::VerifiedProposalMsg(Box::new(proposal));
        tokio::spawn(async move {
            while start.elapsed() < Duration::from_millis(timeout_ms) {
                if !block_store.vote_back_pressure() {
                    if let Err(e) = self_sender.push(author, event) {
                        warn!("Failed to send event to round manager {:?}", e);
                    }
                    break;
                }
                sleep(Duration::from_millis(polling_interval_ms)).await;
            }
        });
    }

    pub async fn process_verified_proposal(&mut self, proposal: Block) -> anyhow::Result<()> {
        let proposal_round = proposal.round();
        let vote = self
            .execute_and_vote(proposal)
            .await
            .context("[RoundManager] Process proposal")?;
        self.round_state.record_vote(vote.clone());
        let vote_msg = VoteMsg::new(vote.clone(), self.block_store.sync_info());

<<<<<<< HEAD
        // generate and multicast randomness share for the fast path
        if let Some(fast_config) = &self.fast_rand_config {
            let ledger_info = vote.ledger_info();
            if !ledger_info.is_dummy() {
                let metadata: RandMetadata = RandMetadata::new(
                    ledger_info.epoch(),
                    ledger_info.round(),
                    ledger_info.consensus_block_id(),
                    ledger_info.timestamp_usecs(),
                );
                let self_share = Share::generate(fast_config, metadata.clone());
                let fast_share = FastShare::new(self_share);
                info!(LogSchema::new(LogEvent::BroadcastRandShareFastPath)
                    .epoch(fast_share.epoch())
                    .round(fast_share.round()));
                self.network.broadcast_fast_share(fast_share).await;
            }
        }

        if self.broadcast_vote {
=======
        if self.local_config.broadcast_vote {
>>>>>>> 36cd1631
            info!(self.new_log(LogEvent::Vote), "{}", vote);
            self.network.broadcast_vote(vote_msg).await;
        } else {
            let recipient = self
                .proposer_election
                .get_valid_proposer(proposal_round + 1);
            info!(
                self.new_log(LogEvent::Vote).remote_peer(recipient),
                "{}", vote
            );
            self.network.send_vote(vote_msg, vec![recipient]).await;
        }
        Ok(())
    }

    /// The function generates a VoteMsg for a given proposed_block:
    /// * first execute the block and add it to the block store
    /// * then verify the voting rules
    /// * save the updated state to consensus DB
    /// * return a VoteMsg with the LedgerInfo to be committed in case the vote gathers QC.
    async fn execute_and_vote(&mut self, proposed_block: Block) -> anyhow::Result<Vote> {
        let executed_block = self
            .block_store
            .insert_ordered_block(proposed_block)
            .await
            .context("[RoundManager] Failed to execute_and_insert the block")?;

        // Short circuit if already voted.
        ensure!(
            self.round_state.vote_sent().is_none(),
            "[RoundManager] Already vote on this round {}",
            self.round_state.current_round()
        );

        ensure!(
            !self.sync_only(),
            "[RoundManager] sync_only flag is set, stop voting"
        );

        let vote_proposal = executed_block.vote_proposal();
        let vote_result = self.safety_rules.lock().construct_and_sign_vote_two_chain(
            &vote_proposal,
            self.block_store.highest_2chain_timeout_cert().as_deref(),
        );
        let vote = vote_result.context(format!(
            "[RoundManager] SafetyRules Rejected {}",
            executed_block.block()
        ))?;
        if !executed_block.block().is_nil_block() {
            observe_block(executed_block.block().timestamp_usecs(), BlockStage::VOTED);
        }

        self.storage
            .save_vote(&vote)
            .context("[RoundManager] Fail to persist last vote")?;

        Ok(vote)
    }

    /// Upon new vote:
    /// 1. Ensures we're processing the vote from the same round as local round
    /// 2. Filter out votes for rounds that should not be processed by this validator (to avoid
    /// potential attacks).
    /// 2. Add the vote to the pending votes and check whether it finishes a QC.
    /// 3. Once the QC/TC successfully formed, notify the RoundState.
    pub async fn process_vote_msg(&mut self, vote_msg: VoteMsg) -> anyhow::Result<()> {
        fail_point!("consensus::process_vote_msg", |_| {
            Err(anyhow::anyhow!("Injected error in process_vote_msg"))
        });
        // Check whether this validator is a valid recipient of the vote.
        if self
            .ensure_round_and_sync_up(
                vote_msg.vote().vote_data().proposed().round(),
                vote_msg.sync_info(),
                vote_msg.vote().author(),
            )
            .await
            .context("[RoundManager] Stop processing vote")?
        {
            self.process_vote(vote_msg.vote())
                .await
                .context("[RoundManager] Add a new vote")?;
        }
        Ok(())
    }

    /// Add a vote to the pending votes.
    /// If a new QC / TC is formed then
    /// 1) fetch missing dependencies if required, and then
    /// 2) call process_certificates(), which will start a new round in return.
    async fn process_vote(&mut self, vote: &Vote) -> anyhow::Result<()> {
        let round = vote.vote_data().proposed().round();

        info!(
            self.new_log(LogEvent::ReceiveVote)
                .remote_peer(vote.author()),
            vote = %vote,
            vote_epoch = vote.vote_data().proposed().epoch(),
            vote_round = vote.vote_data().proposed().round(),
            vote_id = vote.vote_data().proposed().id(),
            vote_state = vote.vote_data().proposed().executed_state_id(),
            is_timeout = vote.is_timeout(),
        );

        if !self.local_config.broadcast_vote && !vote.is_timeout() {
            // Unlike timeout votes regular votes are sent to the leaders of the next round only.
            let next_round = round + 1;
            ensure!(
                self.proposer_election
                    .is_valid_proposer(self.proposal_generator.author(), next_round),
                "[RoundManager] Received {}, but I am not a valid proposer for round {}, ignore.",
                vote,
                next_round
            );
        }

        let block_id = vote.vote_data().proposed().id();
        // Check if the block already had a QC
        if self
            .block_store
            .get_quorum_cert_for_block(block_id)
            .is_some()
        {
            return Ok(());
        }
        let vote_reception_result = self
            .round_state
            .insert_vote(vote, &self.epoch_state.verifier);
        self.process_vote_reception_result(vote, vote_reception_result)
            .await
    }

    async fn process_vote_reception_result(
        &mut self,
        vote: &Vote,
        result: VoteReceptionResult,
    ) -> anyhow::Result<()> {
        let round = vote.vote_data().proposed().round();
        match result {
            VoteReceptionResult::NewQuorumCertificate(qc) => {
                if !vote.is_timeout() {
                    observe_block(
                        qc.certified_block().timestamp_usecs(),
                        BlockStage::QC_AGGREGATED,
                    );
                }
                self.new_qc_aggregated(qc, vote.author()).await
            },
            VoteReceptionResult::New2ChainTimeoutCertificate(tc) => {
                self.new_2chain_tc_aggregated(tc).await
            },
            VoteReceptionResult::EchoTimeout(_) if !self.round_state.is_vote_timeout() => {
                self.process_local_timeout(round).await
            },
            VoteReceptionResult::VoteAdded(_)
            | VoteReceptionResult::VoteAddedQCDelayed(_)
            | VoteReceptionResult::EchoTimeout(_)
            | VoteReceptionResult::DuplicateVote => Ok(()),
            e => Err(anyhow::anyhow!("{:?}", e)),
        }
    }

    async fn new_qc_aggregated(
        &mut self,
        qc: Arc<QuorumCert>,
        preferred_peer: Author,
    ) -> anyhow::Result<()> {
        let result = self
            .block_store
            .insert_quorum_cert(&qc, &mut self.create_block_retriever(preferred_peer))
            .await
            .context("[RoundManager] Failed to process a newly aggregated QC");
        self.process_certificates().await?;
        result
    }

    async fn new_2chain_tc_aggregated(
        &mut self,
        tc: Arc<TwoChainTimeoutCertificate>,
    ) -> anyhow::Result<()> {
        let result = self
            .block_store
            .insert_2chain_timeout_certificate(tc)
            .context("[RoundManager] Failed to process a newly aggregated 2-chain TC");
        self.process_certificates().await?;
        result
    }

    /// To jump start new round with the current certificates we have.
    pub async fn init(&mut self, last_vote_sent: Option<Vote>) {
        let new_round_event = self
            .round_state
            .process_certificates(self.block_store.sync_info())
            .expect("Can not jump start a round_state from existing certificates.");
        if let Some(vote) = last_vote_sent {
            self.round_state.record_vote(vote);
        }
        if let Err(e) = self.process_new_round_event(new_round_event).await {
            warn!(error = ?e, "[RoundManager] Error during start");
        }
    }

    /// Inspect the current consensus state.
    #[cfg(test)]
    pub fn consensus_state(&mut self) -> ConsensusState {
        self.safety_rules.lock().consensus_state().unwrap()
    }

    #[cfg(test)]
    pub fn set_safety_rules(&mut self, safety_rules: Arc<Mutex<MetricsSafetyRules>>) {
        self.safety_rules = safety_rules
    }

    pub fn epoch_state(&self) -> &EpochState {
        &self.epoch_state
    }

    pub fn round_state(&self) -> &RoundState {
        &self.round_state
    }

    fn new_log(&self, event: LogEvent) -> LogSchema {
        LogSchema::new(event)
            .round(self.round_state.current_round())
            .epoch(self.epoch_state.epoch)
    }

    /// Mainloop of processing messages.
    pub async fn start(
        mut self,
        mut event_rx: aptos_channel::Receiver<
            (Author, Discriminant<VerifiedEvent>),
            (Author, VerifiedEvent),
        >,
        mut buffered_proposal_rx: aptos_channel::Receiver<Author, VerifiedEvent>,
        mut delayed_qc_rx: UnboundedReceiver<DelayedQcMsg>,
        close_rx: oneshot::Receiver<oneshot::Sender<()>>,
    ) {
        info!(epoch = self.epoch_state().epoch, "RoundManager started");
        let mut close_rx = close_rx.into_stream();
        loop {
            tokio::select! {
                biased;
                close_req = close_rx.select_next_some() => {
                    if let Ok(ack_sender) = close_req {
                        ack_sender.send(()).expect("[RoundManager] Fail to ack shutdown");
                    }
                    break;
                }
                delayed_qc_msg = delayed_qc_rx.select_next_some() => {
                    let result = monitor!(
                        "process_delayed_qc",
                        self.process_delayed_qc_msg(delayed_qc_msg).await
                    );
                    match result {
                        Ok(_) => trace!(RoundStateLogSchema::new(self.round_state())),
                        Err(e) => {
                            counters::ERROR_COUNT.inc();
                            warn!(error = ?e, kind = error_kind(&e), RoundStateLogSchema::new(self.round_state()));
                        }
                    }
                },
                proposal = buffered_proposal_rx.select_next_some() => {
                    let mut proposals = vec![proposal];
                    while let Some(Some(proposal)) = buffered_proposal_rx.next().now_or_never() {
                        proposals.push(proposal);
                    }
                    let get_round = |event: &VerifiedEvent| {
                        match event {
                            VerifiedEvent::ProposalMsg(p) => p.proposal().round(),
                            VerifiedEvent::VerifiedProposalMsg(p) => p.round(),
                            unexpected_event => unreachable!("Unexpected event {:?}", unexpected_event),
                        }
                    };
                    proposals.sort_by_key(get_round);
                    for proposal in proposals {
                        let result = match proposal {
                            VerifiedEvent::ProposalMsg(proposal_msg) => {
                                monitor!(
                                    "process_proposal",
                                    self.process_proposal_msg(*proposal_msg).await
                                )
                            }
                            VerifiedEvent::VerifiedProposalMsg(proposal_msg) => {
                                monitor!(
                                    "process_verified_proposal",
                                    self.process_delayed_proposal_msg(*proposal_msg).await
                                )
                            }
                            unexpected_event => unreachable!("Unexpected event: {:?}", unexpected_event),
                        };
                        let round_state = self.round_state();
                        match result {
                            Ok(_) => trace!(RoundStateLogSchema::new(round_state)),
                            Err(e) => {
                                counters::ERROR_COUNT.inc();
                                warn!(error = ?e, kind = error_kind(&e), RoundStateLogSchema::new(round_state));
                            }
                        }
                    }
                },
                (peer_id, event) = event_rx.select_next_some() => {
                    let result = match event {
                        VerifiedEvent::VoteMsg(vote_msg) => {
                            monitor!("process_vote", self.process_vote_msg(*vote_msg).await)
                        }
                        VerifiedEvent::UnverifiedSyncInfo(sync_info) => {
                            monitor!(
                                "process_sync_info",
                                self.process_sync_info_msg(*sync_info, peer_id).await
                            )
                        }
                        VerifiedEvent::LocalTimeout(round) => monitor!(
                            "process_local_timeout",
                            self.process_local_timeout(round).await
                        ),
                        unexpected_event => unreachable!("Unexpected event: {:?}", unexpected_event),
                    }
                    .with_context(|| format!("from peer {}", peer_id));

                    let round_state = self.round_state();
                    match result {
                        Ok(_) => trace!(RoundStateLogSchema::new(round_state)),
                        Err(e) => {
                            counters::ERROR_COUNT.inc();
                            warn!(error = ?e, kind = error_kind(&e), RoundStateLogSchema::new(round_state));
                        }
                    }
                }
            }
        }
        info!(epoch = self.epoch_state().epoch, "RoundManager stopped");
    }

    #[cfg(feature = "failpoints")]
    fn check_whether_to_inject_reconfiguration_error(&self) -> bool {
        fail_point!("consensus::inject_reconfiguration_error", |_| true);
        false
    }

    /// Given R1 <- B2 if R1 has the reconfiguration txn, we inject error on B2 if R1.round + 1 = B2.round
    /// Direct suffix is checked by parent.has_reconfiguration && !parent.parent.has_reconfiguration
    /// The error is injected by sending proposals to half of the validators to force a timeout.
    ///
    /// It's only enabled with fault injection (failpoints feature).
    #[cfg(feature = "failpoints")]
    async fn attempt_to_inject_reconfiguration_error(
        &self,
        proposal_msg: &ProposalMsg,
    ) -> anyhow::Result<()> {
        let block_data = proposal_msg.proposal().block_data();
        let direct_suffix = block_data.is_reconfiguration_suffix()
            && !block_data
                .quorum_cert()
                .parent_block()
                .has_reconfiguration();
        let continuous_round =
            block_data.round() == block_data.quorum_cert().certified_block().round() + 1;
        let should_inject = direct_suffix && continuous_round;
        if should_inject {
            let mut half_peers: Vec<_> = self
                .epoch_state
                .verifier
                .get_ordered_account_addresses_iter()
                .collect();
            half_peers.truncate(half_peers.len() / 2);
            self.network
                .send_proposal(proposal_msg.clone(), half_peers)
                .await;
            Err(anyhow::anyhow!("Injected error in reconfiguration suffix"))
        } else {
            Ok(())
        }
    }
}<|MERGE_RESOLUTION|>--- conflicted
+++ resolved
@@ -217,11 +217,7 @@
     local_config: ConsensusConfig,
     randomness_config: OnChainRandomnessConfig,
     jwk_consensus_config: OnChainJWKConsensusConfig,
-<<<<<<< HEAD
-    broadcast_vote: bool,
     fast_rand_config: Option<RandConfig>,
-=======
->>>>>>> 36cd1631
 }
 
 impl RoundManager {
@@ -240,11 +236,7 @@
         local_config: ConsensusConfig,
         randomness_config: OnChainRandomnessConfig,
         jwk_consensus_config: OnChainJWKConsensusConfig,
-<<<<<<< HEAD
-        broadcast_vote: bool,
         fast_rand_config: Option<RandConfig>,
-=======
->>>>>>> 36cd1631
     ) -> Self {
         // when decoupled execution is false,
         // the counter is still static.
@@ -271,11 +263,7 @@
             local_config,
             randomness_config,
             jwk_consensus_config,
-<<<<<<< HEAD
-            broadcast_vote,
             fast_rand_config,
-=======
->>>>>>> 36cd1631
         }
     }
 
@@ -854,7 +842,6 @@
         self.round_state.record_vote(vote.clone());
         let vote_msg = VoteMsg::new(vote.clone(), self.block_store.sync_info());
 
-<<<<<<< HEAD
         // generate and multicast randomness share for the fast path
         if let Some(fast_config) = &self.fast_rand_config {
             let ledger_info = vote.ledger_info();
@@ -874,10 +861,7 @@
             }
         }
 
-        if self.broadcast_vote {
-=======
         if self.local_config.broadcast_vote {
->>>>>>> 36cd1631
             info!(self.new_log(LogEvent::Vote), "{}", vote);
             self.network.broadcast_vote(vote_msg).await;
         } else {
