--- conflicted
+++ resolved
@@ -29,11 +29,7 @@
 /// transaction will write to a key value storage as their side effect.
 pub trait Transaction: Sync + Send + Clone + 'static {
     type Key: PartialOrd + Ord + Send + Sync + Clone + Hash + Eq + ModulePath + Debug;
-<<<<<<< HEAD
-    type Value: Send + Sync + TransactionWrite + Clone;
-=======
     type Value: Send + Sync + Clone + TransactionWrite;
->>>>>>> 36cc47ef
 }
 
 /// Inference result of a transaction.
