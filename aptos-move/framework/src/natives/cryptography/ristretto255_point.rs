--- conflicted
+++ resolved
@@ -546,8 +546,9 @@
     let mut point_data = point_context.point_data.borrow_mut();
 
     let slice = pop_64_byte_slice(&mut args)?;
-<<<<<<< HEAD
-    let result_handle = point_data.add_point(RistrettoPoint::from_uniform_bytes(&slice));
+
+    let point = RistrettoPoint::from_uniform_bytes(&slice);
+    let result_handle = point_data.safe_add_point(point)?;
 
     Ok(smallvec![Value::u64(result_handle)])
 }
@@ -579,91 +580,11 @@
 
     let result = RistrettoPoint::vartime_multiscalar_mul(scalars.iter(), points.into_iter());
 
-    let result_handle = point_data.add_point(result);
-
-    Ok(smallvec![Value::u64(result_handle)])
-}
-
-/// WARNING: This native will be retired because it uses floating point arithmetic to compute gas costs.
-/// Even worse, there is a divide-by-zero bug here: If anyone calls this native with vectors of size 1,
-/// then `num = 1`, which means that division by `f64::log2(nums)`, which equals 0, is a division by
-/// zero.
-///
-/// Fortunately, the divide-by-zero issue does not seem to trigger a panic. Instead the native
-/// simply returns `u64::MAX` when it casts the `f64::INFINITY` result of the divide-by-zero into a `u64`.
-///
-/// Pre-conditions: The # of scalars & points are both > 0. This is ensured by the Move calling
-/// function.
-pub(crate) fn native_multi_scalar_mul(
-    gas_params: &GasParameters,
-    context: &mut SafeNativeContext,
-    mut ty_args: Vec<Type>,
-    mut args: VecDeque<Value>,
-) -> SafeNativeResult<SmallVec<[Value; 1]>> {
-    safely_assert_eq!(ty_args.len(), 2);
-    safely_assert_eq!(args.len(), 2);
-
-    let scalar_type = safely_pop_type_arg!(ty_args);
-    let point_type = safely_pop_type_arg!(ty_args);
-
-    let scalars_ref = safely_pop_arg!(args, VectorRef);
-    let points_ref = safely_pop_arg!(args, VectorRef);
-
-    // Invariant (enforced by caller): num > 0 and # of scalars = # of points
-    let num = scalars_ref.len(&scalar_type)?.value_as::<u64>()? as usize;
-
-    // NOTE: This still uses the problematic floating-point arithmetic. We only changed this native
-    // to be "safe" but otherwise the native maintains the same (flawed) gas formula. We patched this
-    // bug in the `safe_native_multi_scalar_mul_no_floating_point` below though and use a feature
-    // flag to switch between this native and that one.
-    context.charge(
-        gas_params.scalar_parse_arg * NumArgs::new(num as u64)
-            + gas_params.point_parse_arg * NumArgs::new(num as u64)
-            + gas_params.point_mul
-                * NumArgs::new((num as f64 / f64::log2(num as f64)).ceil() as u64),
-    )?;
-
-    // parse scalars
-    let mut scalars = Vec::with_capacity(num);
-    for i in 0..num {
-        let move_scalar = scalars_ref.borrow_elem(i, &scalar_type)?;
-        let scalar = scalar_from_struct(move_scalar)?;
-
-        scalars.push(scalar);
-    }
-
-    let result = {
-        let point_data = context
-            .extensions()
-            .get::<NativeRistrettoPointContext>()
-            .point_data
-            .borrow();
-
-        // parse points
-        let mut points = Vec::with_capacity(num);
-        for i in 0..num {
-            let move_point = points_ref.borrow_elem(i, &point_type)?;
-            let point_handle = get_point_handle_from_struct(move_point)?;
-
-            points.push(point_data.get_point(&point_handle));
-        }
-
-        RistrettoPoint::vartime_multiscalar_mul(scalars.iter(), points.into_iter())
-    };
-
-    let mut point_data_mut = context
-        .extensions()
-        .get::<NativeRistrettoPointContext>()
-        .point_data
-        .borrow_mut();
-=======
->>>>>>> e1e27334
-
-    let point = RistrettoPoint::from_uniform_bytes(&slice);
-    let result_handle = point_data.safe_add_point(point)?;
-
-    Ok(smallvec![Value::u64(result_handle)])
-}
+    let result_handle = point_data.safe_add_point(result)?;
+
+    Ok(smallvec![Value::u64(result_handle)])
+}
+
 
 /// This upgrades 'native_multi_scalar_mul' in two ways:
 /// 1. It is a "safe" native that uses `SafeNativeContext::charge` to prevent DoS attacks.
