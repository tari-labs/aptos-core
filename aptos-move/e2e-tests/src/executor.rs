--- conflicted
+++ resolved
@@ -764,26 +764,7 @@
             )
             .unwrap();
             let remote_view = StorageAdapter::new(&self.data_store);
-<<<<<<< HEAD
             let mut session = vm.new_session(0, &remote_view, SessionId::void());
-            session
-                .execute_function_bypass_visibility(
-                    module,
-                    &Self::name(function_name),
-                    type_params,
-                    args,
-                    &mut UnmeteredGasMeter,
-                )
-                .unwrap_or_else(|e| {
-                    panic!(
-                        "Error calling {}.{}: {}",
-                        module.to_string().as_str(),
-                        function_name,
-                        e.into_vm_status()
-                    )
-                });
-=======
-            let mut session = vm.new_session(&remote_view, SessionId::void());
 
             let fun_name = Self::name(function_name);
             let should_error = fun_name.clone().into_string().ends_with(POSTFIX);
@@ -810,8 +791,6 @@
                     println!("Should error, but ignoring for now... {}", err);
                 }
             }
-
->>>>>>> 4dd11735
             let change_set = session
                 .finish(
                     &mut (),
