--- conflicted
+++ resolved
@@ -54,13 +54,10 @@
 pub mod aggregate_signature;
 pub mod batched_stream;
 pub mod block_executor;
-<<<<<<< HEAD
 pub mod bytes;
-=======
 pub mod closuretools;
 pub mod const_option;
 pub mod no_error;
->>>>>>> 19632623
 pub mod state_store;
 #[cfg(test)]
 mod unit_tests;